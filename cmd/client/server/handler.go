--- conflicted
+++ resolved
@@ -10,7 +10,6 @@
 	"github.com/arnald/forum/cmd/client/domain"
 	h "github.com/arnald/forum/cmd/client/helpers"
 	"github.com/arnald/forum/internal/pkg/path"
-	val "github.com/arnald/forum/internal/pkg/validator"
 )
 
 // ============================================================================
@@ -128,159 +127,4 @@
 		log.Println("Error executing template:", err)
 		http.Error(w, "Failed to render page", http.StatusInternalServerError)
 	}
-}
-
-<<<<<<< HEAD
-=======
-// RegisterPage handles GET requests to /register.
-func (cs *ClientServer) RegisterPage(w http.ResponseWriter, r *http.Request) {
-	if r.Method != http.MethodGet {
-		http.Error(w, "Method not allowed", http.StatusMethodNotAllowed)
-		return
-	}
-	renderTemplate(w, "register", domain.RegisterFormErrors{})
-}
-
-// RegisterPost handles POST requests to /register.
-func (cs *ClientServer) RegisterPost(w http.ResponseWriter, r *http.Request) {
-	if r.Method != http.MethodPost {
-		http.Error(w, "Method not allowed", http.StatusMethodNotAllowed)
-		return
-	}
-
-	err := r.ParseForm()
-	if err != nil {
-		http.Error(w, "Invalid form data", http.StatusBadRequest)
-		return
-	}
-
-	username := strings.TrimSpace(r.FormValue("username"))
-	email := strings.TrimSpace(r.FormValue("email"))
-	password := strings.TrimSpace(r.FormValue("password"))
-
-	data := domain.RegisterFormErrors{
-		Username: username,
-		Email:    email,
-		Password: password,
-	}
-
-	validator := val.New()
-
-	val.ValidateUserRegistration(validator, &data)
-	if !validator.Valid() {
-		data.UsernameError = validator.Errors["Username"]
-		data.EmailError = validator.Errors["Email"]
-		data.PasswordError = validator.Errors["Password"]
-		renderTemplate(w, "register", data)
-		return
-	}
-
-	// BACKEND REGISTRATION - Send validated data to backend
-	backendReq := domain.BackendRegisterRequest{
-		Username: username,
-		Email:    email,
-		Password: password,
-	}
-
-	ctx, cancel := context.WithTimeout(r.Context(), requestTimeout)
-	defer cancel()
-
-	backendResp, backendErr := cs.registerWithBackend(ctx, backendReq)
-	if backendErr != nil {
-		// Backend validation/registration failed
-		data.UsernameError = ""
-		data.EmailError = ""
-		data.Password = ""
-
-		// Parse backend error and show appropriate message
-		errorMsg := backendErr.Error()
-
-		// Try to determine which field the error is about
-		switch {
-		case strings.Contains(errorMsg, "email"):
-			data.EmailError = errorMsg
-		case strings.Contains(errorMsg, "username"):
-			data.UsernameError = errorMsg
-		default:
-			data.Password = errorMsg
-		}
-
-		renderTemplate(w, "register", data)
-		return
-	}
-
-	// SUCCESS - User registered, redirect to login or homepage
-	log.Printf("User registered successfully: %s (ID: %s)", username, backendResp.UserID)
-	// http.Redirect(w, r, "/login", http.StatusSeeOther)
-	http.Redirect(w, r, "/", http.StatusSeeOther)
-}
-
-// ============================================================================
-// API REQUEST METHODS (Methods on ClientServer)
-// ============================================================================
-
-// registerWithBackend sends registration request to backend API.
-// The HTTP client includes the cookie jar, so cookies will be automatically.
-// handled for all subsequent requests.
-func (cs *ClientServer) registerWithBackend(ctx context.Context, req domain.BackendRegisterRequest) (*domain.BackendRegisterResponse, error) {
-	// Marshal request to JSON
-	reqBody, err := json.Marshal(req)
-	if err != nil {
-		return nil, backendError("Failed to marshal request: " + err.Error())
-	}
-
-	// Create HTTP request to backend with context
-	httpReq, err := http.NewRequestWithContext(ctx, http.MethodPost, backendRegisterURL, bytes.NewBuffer(reqBody))
-	if err != nil {
-		return nil, backendError("Failed to create request: " + err.Error())
-	}
-
-	httpReq.Header.Set("Content-Type", "application/json")
-
-	// Execute request using the client's HTTP client (with cookie jar)
-	// THIS IS THE KEY: cs.HTTPClient maintains the cookie jar!
-	resp, err := cs.HTTPClient.Do(httpReq)
-	if err != nil {
-		return nil, backendError("Registration request failed: " + err.Error())
-	}
-	defer resp.Body.Close()
-
-	// Handle different response statuses
-	if resp.StatusCode != http.StatusCreated {
-		// Backend returned an error
-		var errResp domain.BackendErrorResponse
-		err = json.NewDecoder(resp.Body).Decode(&errResp)
-		if err != nil {
-			return nil, backendError("Registration failed. Please try again.")
-		}
-
-		if errResp.Message != "" {
-			return nil, backendError(errResp.Message)
-		}
-		return nil, backendError("Registration failed. Please try again.")
-	}
-
-	// Success response
-	target := domain.BackendRegisterResponse{}
-	err = DecodeBackendResponse(resp, &target)
-	if err != nil {
-		return nil, backendError("Failed to decode response " + err.Error())
-	}
-	return &target, nil
-}
-
->>>>>>> a65464ff
-func DecodeBackendResponse[T any](resp *http.Response, target *T) error {
-	wrapper := struct {
-		Data T `json:"data"`
-	}{}
-
-	err := json.NewDecoder(resp.Body).Decode(&wrapper)
-	if err != nil {
-		return err
-	}
-
-	*target = wrapper.Data
-
-	return nil
 }