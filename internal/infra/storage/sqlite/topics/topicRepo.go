--- conflicted
+++ resolved
@@ -184,27 +184,10 @@
 			&comment.Content,
 			&comment.CreatedAt,
 			&comment.UpdatedAt,
-			&comment.Username,
+			&comment.OwnerUsername,
 		)
 		if err != nil {
-<<<<<<< HEAD
-			return nil, fmt.Errorf("failed to scan row: %w", err)
-		}
-
-		if commentID.Valid {
-			comment := comment.Comment{
-				ID:            int(commentID.Int64),
-				UserID:        commentUserID.String,
-				TopicID:       topicID,
-				Content:       commentContent.String,
-				CreatedAt:     commentCreatedAt.Time,
-				UpdatedAt:     commentUpdatedAt.Time,
-				OwnerUsername: commentUsername.String,
-			}
-			commentsList = append(commentsList, comment)
-=======
 			continue
->>>>>>> 0810f697
 		}
 		comment.TopicID = topicID
 		commentsList = append(commentsList, comment)
