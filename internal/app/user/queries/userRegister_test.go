--- conflicted
+++ resolved
@@ -6,10 +6,7 @@
 	"testing"
 
 	"github.com/arnald/forum/internal/domain/user"
-<<<<<<< HEAD
-=======
 	"github.com/arnald/forum/internal/pkg/helpers"
->>>>>>> 332893e8
 	testhelpers "github.com/arnald/forum/internal/pkg/testing"
 )
 
@@ -80,8 +77,6 @@
 				repo.UserRegisterFunc = func(ctx context.Context, u *user.User) error { return testhelpers.ErrTest }
 			},
 			wantErr:  testhelpers.ErrTest,
-<<<<<<< HEAD
-=======
 			wantUser: nil,
 		},
 		{
@@ -97,7 +92,6 @@
 				repo.UserRegisterFunc = func(ctx context.Context, u *user.User) error { return testhelpers.ErrTest }
 			},
 			wantErr:  helpers.ErrInvalidEmailFormat,
->>>>>>> 332893e8
 			wantUser: nil,
 		},
 	}
