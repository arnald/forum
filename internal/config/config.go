--- conflicted
+++ resolved
@@ -12,7 +12,6 @@
 )
 
 const (
-<<<<<<< HEAD
 	readTimeout        = 5
 	writeTimeout       = 10
 	idleTimeout        = 15
@@ -21,11 +20,6 @@
 	cleanupInternal    = 3600
 	maxSessionsPerUser = 5
 	sessionIDLenght    = 32
-=======
-	readTimeout  = 5
-	writeTimeout = 10
-	idleTimeout  = 15
->>>>>>> c9ee5bca
 )
 
 var (
@@ -91,18 +85,18 @@
 			OpenConn:       helpers.GetEnvInt("DB_OPEN_CONN", envMap, 1),
 		},
 		SessionManager: SessionManagerConfig{
-			DefaultExpiry:      getEnvDuration("SESSION_DEFAULT_EXPIRY", envMap, defaultExpiry),
-			SecureCookie:       getEnvBool("SESSION_SECURE_COOKIE", envMap, false),
-			CookieName:         getEnv("SESSION_COOKIE_NAME", envMap, "session_id"),
-			CookiePath:         getEnv("SESSION_COOKIE_PATH", envMap, "/"),
-			CookieDomain:       getEnv("SESSION_COOKIE_DOMAIN", envMap, ""),
-			HTTPOnlyCookie:     getEnvBool("SESSION_HTTPONLY_COOKIE", envMap, true),
-			SameSite:           getEnv("SESSION_SAMESITE", envMap, "Lax"),
-			CleanupInterval:    getEnvDuration("SESSION_CLEANUP_INTERVAL", envMap, cleanupInternal),
-			MaxSessionsPerUser: getEnvInt("SESSION_MAX_SESSIONS_PER_USER", envMap, maxSessionsPerUser),
-			SessionIDLength:    getEnvInt("SESSION_ID_LENGTH", envMap, sessionIDLenght),
-			EnablePersistence:  getEnvBool("SESSION_ENABLE_PERSISTENCE", envMap, true),
-			LogSessions:        getEnvBool("SESSION_LOG_SESSIONS", envMap, false),
+			DefaultExpiry:      helpers.GetEnvDuration("SESSION_DEFAULT_EXPIRY", envMap, defaultExpiry),
+			SecureCookie:       helpers.GetEnvBool("SESSION_SECURE_COOKIE", envMap, false),
+			CookieName:         helpers.GetEnv("SESSION_COOKIE_NAME", envMap, "session_id"),
+			CookiePath:         helpers.GetEnv("SESSION_COOKIE_PATH", envMap, "/"),
+			CookieDomain:       helpers.GetEnv("SESSION_COOKIE_DOMAIN", envMap, ""),
+			HTTPOnlyCookie:     helpers.GetEnvBool("SESSION_HTTPONLY_COOKIE", envMap, true),
+			SameSite:           helpers.GetEnv("SESSION_SAMESITE", envMap, "Lax"),
+			CleanupInterval:    helpers.GetEnvDuration("SESSION_CLEANUP_INTERVAL", envMap, cleanupInternal),
+			MaxSessionsPerUser: helpers.GetEnvInt("SESSION_MAX_SESSIONS_PER_USER", envMap, maxSessionsPerUser),
+			SessionIDLength:    helpers.GetEnvInt("SESSION_ID_LENGTH", envMap, sessionIDLenght),
+			EnablePersistence:  helpers.GetEnvBool("SESSION_ENABLE_PERSISTENCE", envMap, true),
+			LogSessions:        helpers.GetEnvBool("SESSION_LOG_SESSIONS", envMap, false),
 		},
 	}
 
