--- conflicted
+++ resolved
@@ -10,11 +10,7 @@
 
 type Provider interface {
 	Generate(plaintextPassword string) (string, error)
-<<<<<<< HEAD
-	Matches(plaintextPassword string, encryptedPass string) error
-=======
 	Matches(databasePassword string, passwordFromRequest string) error
->>>>>>> 332893e8
 }
 
 func NewProvider() Provider {
@@ -32,25 +28,12 @@
 	return string(hash), nil
 }
 
-<<<<<<< HEAD
-func (p *encryptionProvider) Matches(encryptedPass string, passwordToCheck string) error {
-	hashedPassword, err := p.Generate(passwordToCheck)
-	if err != nil {
-		return err
-	}
-	err = bcrypt.CompareHashAndPassword([]byte(encryptedPass), []byte(hashedPassword))
-	if err != nil {
-		switch {
-		case errors.Is(err, bcrypt.ErrMismatchedHashAndPassword):
-			return nil
-=======
 func (p *encryptionProvider) Matches(databasePassword string, passwordFromRequest string) error {
 	err := bcrypt.CompareHashAndPassword([]byte(databasePassword), []byte(passwordFromRequest))
 	if err != nil {
 		switch {
 		case errors.Is(err, bcrypt.ErrMismatchedHashAndPassword):
 			return err
->>>>>>> 332893e8
 		default:
 			return err
 		}
